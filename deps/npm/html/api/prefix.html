<!doctype html>
<html>
  <title>prefix</title>
  <meta http-equiv="content-type" value="text/html;utf-8">
  <link rel="stylesheet" type="text/css" href="../style.css">

  <body>
    <div id="wrapper">
<h1><a href="../api/prefix.html">prefix</a></h1> <p>Display prefix</p>

<h2 id="SYNOPSIS">SYNOPSIS</h2>

<pre><code>npm.commands.prefix(args, callback)</code></pre>

<h2 id="DESCRIPTION">DESCRIPTION</h2>

<p>Print the prefix to standard out.</p>

<p>'args' is never used and callback is never called with data.
'args' must be present or things will break.</p>

<p>This function is not useful programmatically</p>
</div>
<<<<<<< HEAD
<p id="footer">prefix &mdash; npm@1.1.39</p>
=======
<p id="footer">prefix &mdash; npm@1.1.41</p>
>>>>>>> ef1b7dd3
<script>
;(function () {
var wrapper = document.getElementById("wrapper")
var els = Array.prototype.slice.call(wrapper.getElementsByTagName("*"), 0)
  .filter(function (el) {
    return el.parentNode === wrapper
        && el.tagName.match(/H[1-6]/)
        && el.id
  })
var l = 2
  , toc = document.createElement("ul")
toc.innerHTML = els.map(function (el) {
  var i = el.tagName.charAt(1)
    , out = ""
  while (i > l) {
    out += "<ul>"
    l ++
  }
  while (i < l) {
    out += "</ul>"
    l --
  }
  out += "<li><a href='#" + el.id + "'>" +
    ( el.innerText || el.text || el.innerHTML)
    + "</a>"
  return out
}).join("\n")
toc.id = "toc"
document.body.appendChild(toc)
})()
</script>
</body></html><|MERGE_RESOLUTION|>--- conflicted
+++ resolved
@@ -21,11 +21,7 @@
 
 <p>This function is not useful programmatically</p>
 </div>
-<<<<<<< HEAD
-<p id="footer">prefix &mdash; npm@1.1.39</p>
-=======
 <p id="footer">prefix &mdash; npm@1.1.41</p>
->>>>>>> ef1b7dd3
 <script>
 ;(function () {
 var wrapper = document.getElementById("wrapper")
