<!DOCTYPE html PUBLIC "-//W3C//DTD XHTML 1.0 Transitional//EN" "http://www.w3.org/TR/xhtml1/DTD/xhtml1-transitional.dtd">
<html xmlns="http://www.w3.org/1999/xhtml">
  <head>
    <style type="text/css">
    ul {
      padding: 0;
      margin: 0;
    }
    </style>
    <script type="text/javascript" src="sh_main.js"></script>
    <script type="text/javascript" src="sh_javascript.min.js"></script>
    <link type="image/x-icon" rel="icon" href="favicon.ico" />
    <link type="image/x-icon" rel="shortcut icon" href="favicon.ico" />
    <link type="text/css" rel="stylesheet" href="pipe.css" />
    <link type="text/css" rel="stylesheet" href="sh_vim-dark.css" />
    <link rel="alternate"
          type="application/rss+xml"
          title="node blog"
          href="http://feeds.feedburner.com/nodejs/123123123"/>
    <meta http-equiv="content-type" content="text/html; charset=utf-8" />
    <title>node.js</title>
  </head>
  <body>
    <div id="toc">
      <ol>
        <li><a href="#download">Download</a></li>
        <li><a href="https://github.com/joyent/node/wiki/ChangeLog">ChangeLog</a></li>
        <li><a href="#about">About</a></li>
<<<<<<< HEAD
        <li><a href="http://nodejs.org/docs/v0.4.9/api">v0.4.9 docs</a></li>
=======
        <li><a href="http://nodejs.org/docs/v0.4.10/api">v0.4.10 docs</a></li>
>>>>>>> effc4469
        <li><a href="http://nodejs.org/docs/v0.5.1/api">v0.5.1 docs</a></li>
        <br/>
        <li><a href="https://github.com/joyent/node/wiki">Wiki</a></li>
        <li><a href="http://blog.nodejs.org/">Blog</a></li>
        <li><a href="https://github.com/joyent/node/wiki/Community">Community</a></li>
        <li><a href="http://chat.nodejs.org/">Demo</a></li>
        <li><a href="/logos/">Logos</a></li>
        <li><a href="http://jobs.nodejs.org/">Jobs</a></li>
        <ol><!-- JOBS --><!-- JOBS --></ol>
      </ol>
    </div>
    <div id="content">

      <!-- <h1><a href="http://nodejs.org/">Node</a></h1> -->
      <br /><br />
      <img id="logo" src="logo.png" alt="node.js"/>

      <p id="introduction">
        Evented I/O for
        <a href="http://code.google.com/p/v8/">V8 JavaScript</a>.
      </p>

      <p>
        An example of a web server written in Node which responds with
        "Hello World" for every request.
      </p>

      <pre>
var http = require('http');
http.createServer(function (req, res) {
  res.writeHead(200, {'Content-Type': 'text/plain'});
  res.end('Hello World\n');
}).listen(1337, "127.0.0.1");
console.log('Server running at http://127.0.0.1:1337/');
</pre>

      <p>
        To run the server, put the code into a file
        <code>example.js</code> and execute it with the <code>node</code>
        program:
      </p>
      <pre class="sh_none">
% node example.js
Server running at http://127.0.0.1:1337/</pre>

      <p>
        Here is an example of a simple TCP server which listens on port 1337
        and echoes whatever you send it:
      </p>

      <pre>
var net = require('net');

var server = net.createServer(function (socket) {
  socket.write("Echo server\r\n");
  socket.pipe(socket);
});

server.listen(1337, "127.0.0.1");
</pre>

      <p>
        See the <a href="/docs">API documentation</a> for more
        examples.
      </p>


      <p>
        Go to <a href="https://github.com/joyent/node/wiki">the Wiki</a> for lots more information.
      </p>

      <h2 id="video">Introduction</h2>

      <iframe title="YouTube video player" width="640" height="390"
        src="http://www.youtube.com/embed/jo_B4LTHi3I" frameborder="0"
        allowfullscreen></iframe>

      <h2 id="download">Download</h2>

      <p>
        <a href="http://github.com/joyent/node/tree/master">git repo</a>
      </p>

<<<<<<< HEAD
      <p>2011.06.29 v0.4.9 (stable)
      <ul class="release">
        <li><a href="http://nodejs.org/dist/node-v0.4.9.tar.gz"><code>node-v0.4.9.tar.gz</code> Source Code</a>
        <li><a href="http://nodejs.org/docs/v0.4.9/api/index.html">Documentation</a>
=======
      <p>2011.07.19 v0.4.10 (stable)
      <ul class="release">
        <li><a href="http://nodejs.org/dist/node-v0.4.10.tar.gz"><code>node-v0.4.10.tar.gz</code> Source Code</a>
        <li><a href="http://nodejs.org/docs/v0.4.10/api/index.html">Documentation</a>
>>>>>>> effc4469
      </ul>

      <p>2011.07.14 v0.5.1 (unstable)
      <ul class="release">
        <li><a href="http://nodejs.org/dist/v0.5.1/node-v0.5.1.tar.gz"><code>node-v0.5.1.tar.gz</code> Source code</a>
        <li><a href="http://nodejs.org/dist/v0.5.1/node.exe"><code>node.exe</code> Windows executable</a>
        <li><a href="http://nodejs.org/docs/v0.5.1/api/index.html">Documentation</a>
      </ul>


      <p>Historical: <a href="http://nodejs.org/dist">versions</a>, <a href="http://nodejs.org/docs">docs</a></p>

      <p>
        For build instructions see
        <a href="https://github.com/joyent/node/wiki/Installation">https://github.com/joyent/node/wiki/Installation</a>
      </p>


      <h2 id="about">About</h2>

      <p>
        Node's goal is to provide an easy way to build scalable network
        programs. In the "hello world" web server example above, many
        client connections can be handled concurrently.  Node tells the
        operating system (through <code>epoll</code>, <code>kqueue</code>,
        <code class="sh_none">/dev/poll</code>, or <code>select</code>)
        that it should be notified when a new connection is made, and 
        then it goes to sleep. If someone new connects, then it executes
        the callback.  Each connection is only a small heap allocation.
      </p>

      <p>
        This is in contrast to today's more common concurrency model where
        OS threads are employed. Thread-based networking is relatively 
        inefficient and very difficult to use.  See:
        <a href="http://www.kegel.com/c10k.html">this</a> and 
        <a href="http://bulk.fefe.de/scalable-networking.pdf">this.</a>

        Node will show much better memory efficiency under high-loads
        <!-- TODO benchmark -->
        than systems which allocate 2mb thread stacks for each connection.

        Furthermore, users of Node are free from worries of dead-locking
        the process&mdash;there are no locks.  Almost no function in Node
        directly performs I/O, so the process never blocks. Because
        nothing blocks, less-than-expert programmers are able to develop
        fast systems.
      </p>

      <p>
        Node is similar in design to and influenced by systems like Ruby's <a
        href="http://rubyeventmachine.com/">Event Machine</a> or Python's <a
        href="http://twistedmatrix.com/">Twisted</a>.  Node takes the event
        model a bit further&mdash;it presents the event loop as a language
        construct instead of as a library. In other systems there is always
        a blocking call to start the event-loop.  Typically one defines
        behavior through callbacks at the beginning of a script and at the
        end starts a server through a blocking call like
        <code>EventMachine::run()</code>. In Node there is no such
        start-the-event-loop call.  Node simply enters the event loop after
        executing the input script. Node exits the event loop when there are
        no more callbacks to perform.  This behavior is like browser
        javascript&mdash;the event loop is hidden from the user.
      </p>

      <p>
        HTTP is a first class protocol in Node.  Node's HTTP library has
        grown out of the author's experiences developing and working with
        web servers. For example, streaming data through most web frameworks
        is impossible.  Node attempts to correct these problems in its HTTP
        <a href="http://github.com/ry/http-parser/tree/master">parser</a>
        and API. Coupled with Node's purely evented infrastructure, it makes
        a good foundation for web libraries or frameworks.
      </p>

      <p>
        <i>
        But what about multiple-processor concurrency? Aren't threads
        necessary to scale programs to multi-core computers?
        </i>
        You can start new processes via <code>child_process.fork()</code>
        these other processes will be scheduled in parallel.
      </p>

      <p>
        See also:
        <ul>
          <li><a href="http://s3.amazonaws.com/four.livejournal/20091117/jsconf.pdf">slides</a> from JSConf 2009</li>
          <li><a href="http://nodejs.org/jsconf2010.pdf">slides</a> from JSConf 2010</li>
          <li><a href="http://www.yuiblog.com/blog/2010/05/20/video-dahl/">video</a> from a talk at Yahoo in May 2010</li>
        </ul>
      </p>


    </div>

    <div style="float: right;">
      <a
        href='https://developer.mozilla.org/en/JavaScript/Reference/Global_Objects/String'
        title='JS String match'><img
        src='http://static.jsconf.us/promotejsh.gif' height='150' width='180'
        alt='JS String match'/></a>
    </div>

    <a href="http://no.de/"><img src="sponsored.png" height="58" width="120"/></a>

    <div style="clear: both; font-size: 8pt">
      Copyright 2010 Joyent, Inc
      <br/>
      Node.js is a trademark of Joyent, Inc.
      See the <a href="trademark-policy.pdf">trademark policy</a>
      for more information.
    </div>

    <script type="text/javascript">
      var gaJsHost = (("https:" == document.location.protocol) ?
      "https://ssl." : "http://www.");
      document.write(unescape("%3Cscript src='" + gaJsHost + "google-analytics.com/ga.js' type='text/javascript'%3E%3C/script%3E"));
    </script>
    <script type="text/javascript">
      try {
        var pageTracker = _gat._getTracker("UA-10874194-2");
        pageTracker._trackPageview();
        } catch(err) {}</script>
    <script type="text/javascript">highlight(undefined, undefined, 'pre');</script>
  </body>
</html><|MERGE_RESOLUTION|>--- conflicted
+++ resolved
@@ -26,11 +26,7 @@
         <li><a href="#download">Download</a></li>
         <li><a href="https://github.com/joyent/node/wiki/ChangeLog">ChangeLog</a></li>
         <li><a href="#about">About</a></li>
-<<<<<<< HEAD
-        <li><a href="http://nodejs.org/docs/v0.4.9/api">v0.4.9 docs</a></li>
-=======
         <li><a href="http://nodejs.org/docs/v0.4.10/api">v0.4.10 docs</a></li>
->>>>>>> effc4469
         <li><a href="http://nodejs.org/docs/v0.5.1/api">v0.5.1 docs</a></li>
         <br/>
         <li><a href="https://github.com/joyent/node/wiki">Wiki</a></li>
@@ -114,17 +110,10 @@
         <a href="http://github.com/joyent/node/tree/master">git repo</a>
       </p>
 
-<<<<<<< HEAD
-      <p>2011.06.29 v0.4.9 (stable)
-      <ul class="release">
-        <li><a href="http://nodejs.org/dist/node-v0.4.9.tar.gz"><code>node-v0.4.9.tar.gz</code> Source Code</a>
-        <li><a href="http://nodejs.org/docs/v0.4.9/api/index.html">Documentation</a>
-=======
       <p>2011.07.19 v0.4.10 (stable)
       <ul class="release">
         <li><a href="http://nodejs.org/dist/node-v0.4.10.tar.gz"><code>node-v0.4.10.tar.gz</code> Source Code</a>
         <li><a href="http://nodejs.org/docs/v0.4.10/api/index.html">Documentation</a>
->>>>>>> effc4469
       </ul>
 
       <p>2011.07.14 v0.5.1 (unstable)
